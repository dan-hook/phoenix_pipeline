from __future__ import unicode_literals
from __future__ import print_function
import requests
import utilities
from bson.objectid import ObjectId


def query_cliff(sentence, host, port):
    """
    Takes a sentence from a news article, passes it to the CLIFF geolocation
    service, and extracts the relevant data that CLIFF returns.

    Parameters
    ----------

    sentence: String.
                Text from which an event was coded.

    Returns
    -------

    lat: String.
            Latitude of a location.

    lon: String.
            Longitude of a location.

    placeName: String.
            The name of the most precise location extracted from the sentence.

    stateName: String.
            The name of the state/region/province extracted from the sentence.

    countryName: String.
            The name of the country extracted from the sentence.
    """

    payload = {"q": sentence}

    place_info = {'lat': '', 'lon': '', 'placeName': '', 'countryName': '',
                  'stateName': ''}

    cliff_address = "http://{}:{}/CLIFF-2.0.0/parse/text".format(host, port)
    try:
        located = requests.get(cliff_address, params=payload).json()

    except Exception as e:
        print('There was an error requesting geolocation. {}'.format(e))
        return place_info

    focus = located['results']['places']['focus']
   # print(focus)

    if not focus:
        return place_info
 # If there's a city, we want that.
    if focus['cities']:
        # If there's more than one city, we just want the first.
<<<<<<< HEAD
        # (That's questionable, but eh).
        # They're all lists anyway, so do we need to do the len stuff?
        if len(focus['cities']) > 1:
            lat = focus['cities'][0]['lat']
            lon = focus['cities'][0]['lon']
            placeName = focus['cities'][0]['name']
            countryCode = focus['cities'][0]['countryCode']
            countryDetails = focus['countries']
            for deet in countryDetails:
                if deet['countryCode'] == countryCode:
                    countryName = deet['name']
                else:
                    countryName = ''  # shouldn't need these...
            stateCode = focus['cities'][0]['countryCode']
            stateDetails = focus['states']
            for deet in stateDetails:
                if deet['stateCode'] == stateCode:
                    stateName = deet['name']
                else:
                    stateName = ''
            place_info = {'lat': lat, 'lon': lon, 'placeName': placeName,
                          'restype': 'city', 'countryName': countryName,
                          'stateName': stateName}
            return place_info
        # If there's only one city, we're good to go.
        elif len(focus['cities']) == 1:
            #print("This thing thinks there's only one city")
            lat = focus['cities'][0]['lat']
            lon = focus['cities'][0]['lon']
            placeName = focus['cities'][0]['name']
            countryCode = focus['cities'][0]['countryCode']
            countryDetails = focus['countries']
            for deet in countryDetails:
                if deet['countryCode'] == countryCode:
                    countryName = deet['name']
                else:
                    countryName = ''
            stateCode = focus['cities'][0]['stateCode']
            stateDetails = focus['states']
            for deet in stateDetails:
                if deet['stateCode'] == stateCode:
                    stateName = deet['name']
                else:
                    stateName = ''
                place_info = {'lat': lat, 'lon': lon, 'placeName': placeName,
                              'restype': 'city', 'countryName': countryName,
                              'stateName': stateName}
            return place_info
=======
        # (That's questionable, but eh). 
        if len(focus['cities']) > 1:
            try:
                lat = focus['cities'][0]['lat']
                lon = focus['cities'][0]['lon']
                placeName = focus['cities'][0]['name']
                countryCode = focus['cities'][0]['countryCode']
                countryDetails = focus['countries']
                for deet in countryDetails:
                    if deet['countryCode'] == countryCode:
                        countryName = deet['name']
                    else:
                        countryName = ''  # shouldn't need these...
                stateCode = focus['cities'][0]['countryCode']
                stateDetails = focus['states']
                for deet in stateDetails:
                    if deet['stateCode'] == stateCode:
                        stateName = deet['name']
                    else:
                        stateName = ''
                place_info = {'lat':lat, 'lon':lon, 'placeName':placeName,
                        'restype':'city', 'countryName':countryName,
                        'stateName':stateName}
                return place_info
            except:
                print("Error on story. It thought there were multiple cities")
                print(sentence)
                return place_info
        # If there's only one city, we're good to go.
        elif len(focus['cities']) == 1:
            try:
                lat = focus['cities'][0]['lat']
                lon = focus['cities'][0]['lon']
                placeName = focus['cities'][0]['name']
                countryCode = focus['cities'][0]['countryCode']
                countryDetails = focus['countries']
                for deet in countryDetails:
                    if deet['countryCode'] == countryCode:
                        countryName = deet['name']
                    else:
                        countryName = ''
                stateCode = focus['cities'][0]['stateCode']
                stateDetails = focus['states']
                for deet in stateDetails:
                    if deet['stateCode'] == stateCode:
                        stateName = deet['name']
                    else:
                        stateName = ''
                place_info = {'lat':lat, 'lon':lon, 'placeName':placeName,
                        'restype':'city', 'countryName':countryName,
                        'stateName':stateName}
                return place_info
            except:
                print("Error on story. It thought there was 1 city.")
                print(sentence)
                return place_info
>>>>>>> 80bf42a7
    # If there's no city, we'll take a state.
    elif (len(focus['states']) > 0) & (len(focus['cities']) == 0):
        #if len(focus['states']) > 1:
        #    stateslist = focus['states'][0]
        #    lat = stateslist['states']['lat']
        #    lon = stateslist['states']['lon']
        #    placename = statelist['states']['name']
        if len(focus['states']) == 1:
            try:
                lat = focus['states'][0]['lat']
                lon = focus['states'][0]['lon']
                placeName = focus['states'][0]['name']
                countryCode = focus['states'][0]['countryCode']
                countryDetails = focus['countries']
                for deet in countryDetails:
                    if deet['countryCode'] == countryCode:
                        countryName = deet['name']
                    else:
                        countryName = ''
                place_info = {'lat': lat, 'lon': lon, 'placeName': placeName,
                              'restype': 'state', 'countryName': countryName,
                              'stateName': stateName}
                return place_info
            except:
                print("""Error on story. It thought there were no cities but 
                        1 state.""")
                print(sentence)
                return place_info
    #if ((focus['cities'] == []) & len(focus['states']) > 0):
       # lat = focus['cities']['lat']
       # lon = focus['cities']['lon']
       # placename = focus['cities']['name']
    elif (len(focus['cities']) == 0) & (len(focus['states']) == 0):
        try:
            lat = focus['countries'][0]['lat']
            lon = focus['countries'][0]['lon']
            placeName = focus['countries'][0]['name']
            place_info = {'lat': lat, 'lon': lon, 'placeName': placeName,
                          'restype': 'country', 'countryName': placeName,
                          'stateName': ''}
            return place_info
        except:
            print("""Error on story. It thought there were no cities or
                    states--going for country""")
            print(sentence)
            return place_info


def main(events, file_details, server_details):
    """
    Pulls out a database ID and runs the ``query_cliff`` function to hit MIT's
    CLIFF/CLAVIN geolocation system running locally  and find location 
    information within the sentence.

    Parameters
    ----------

    events: Dictionary.
            Contains filtered events from the one-a-day filter. Keys are
            (DATE, SOURCE, TARGET, EVENT) tuples, values are lists of
            IDs, sources, and issues.

    Returns
    -------

    events: Dictionary.
            Same as in the parameter but with the addition of a value that is
            a list of lon, lat, placeName, stateName, countryName.
    """
    coll = utilities.make_conn(file_details.auth_db, file_details.auth_user,
                               file_details.auth_pass)

    for event in events:
        event_id, sentence_id = events[event]['ids'][0].split('_')
       # print(event_id)
        result = coll.find_one({'_id': ObjectId(event_id.split('_')[0])})
        sents = utilities.sentence_segmenter(result['content'])

        query_text = sents[int(sentence_id)]
        geo_info = query_cliff(query_text, server_details.cliff_host,
                               server_details.cliff_port)
        if geo_info:
            events[event]['geo'] = (geo_info['lon'], geo_info['lat'],
                                    geo_info['placeName'],
                                    geo_info['stateName'],
                                    geo_info['countryName'])
            # Add in country and restype here
    return events<|MERGE_RESOLUTION|>--- conflicted
+++ resolved
@@ -56,57 +56,7 @@
  # If there's a city, we want that.
     if focus['cities']:
         # If there's more than one city, we just want the first.
-<<<<<<< HEAD
         # (That's questionable, but eh).
-        # They're all lists anyway, so do we need to do the len stuff?
-        if len(focus['cities']) > 1:
-            lat = focus['cities'][0]['lat']
-            lon = focus['cities'][0]['lon']
-            placeName = focus['cities'][0]['name']
-            countryCode = focus['cities'][0]['countryCode']
-            countryDetails = focus['countries']
-            for deet in countryDetails:
-                if deet['countryCode'] == countryCode:
-                    countryName = deet['name']
-                else:
-                    countryName = ''  # shouldn't need these...
-            stateCode = focus['cities'][0]['countryCode']
-            stateDetails = focus['states']
-            for deet in stateDetails:
-                if deet['stateCode'] == stateCode:
-                    stateName = deet['name']
-                else:
-                    stateName = ''
-            place_info = {'lat': lat, 'lon': lon, 'placeName': placeName,
-                          'restype': 'city', 'countryName': countryName,
-                          'stateName': stateName}
-            return place_info
-        # If there's only one city, we're good to go.
-        elif len(focus['cities']) == 1:
-            #print("This thing thinks there's only one city")
-            lat = focus['cities'][0]['lat']
-            lon = focus['cities'][0]['lon']
-            placeName = focus['cities'][0]['name']
-            countryCode = focus['cities'][0]['countryCode']
-            countryDetails = focus['countries']
-            for deet in countryDetails:
-                if deet['countryCode'] == countryCode:
-                    countryName = deet['name']
-                else:
-                    countryName = ''
-            stateCode = focus['cities'][0]['stateCode']
-            stateDetails = focus['states']
-            for deet in stateDetails:
-                if deet['stateCode'] == stateCode:
-                    stateName = deet['name']
-                else:
-                    stateName = ''
-                place_info = {'lat': lat, 'lon': lon, 'placeName': placeName,
-                              'restype': 'city', 'countryName': countryName,
-                              'stateName': stateName}
-            return place_info
-=======
-        # (That's questionable, but eh). 
         if len(focus['cities']) > 1:
             try:
                 lat = focus['cities'][0]['lat']
@@ -126,9 +76,9 @@
                         stateName = deet['name']
                     else:
                         stateName = ''
-                place_info = {'lat':lat, 'lon':lon, 'placeName':placeName,
-                        'restype':'city', 'countryName':countryName,
-                        'stateName':stateName}
+                place_info = {'lat': lat, 'lon': lon, 'placeName': placeName,
+                              'restype': 'state', 'countryName': countryName,
+                              'stateName': stateName}
                 return place_info
             except:
                 print("Error on story. It thought there were multiple cities")
@@ -154,15 +104,14 @@
                         stateName = deet['name']
                     else:
                         stateName = ''
-                place_info = {'lat':lat, 'lon':lon, 'placeName':placeName,
-                        'restype':'city', 'countryName':countryName,
-                        'stateName':stateName}
+                place_info = {'lat': lat, 'lon': lon, 'placeName': placeName,
+                              'restype': 'state', 'countryName': countryName,
+                              'stateName': stateName}
                 return place_info
             except:
                 print("Error on story. It thought there was 1 city.")
                 print(sentence)
                 return place_info
->>>>>>> 80bf42a7
     # If there's no city, we'll take a state.
     elif (len(focus['states']) > 0) & (len(focus['cities']) == 0):
         #if len(focus['states']) > 1:
@@ -187,7 +136,7 @@
                               'stateName': stateName}
                 return place_info
             except:
-                print("""Error on story. It thought there were no cities but 
+                print("""Error on story. It thought there were no cities but
                         1 state.""")
                 print(sentence)
                 return place_info
@@ -214,7 +163,7 @@
 def main(events, file_details, server_details):
     """
     Pulls out a database ID and runs the ``query_cliff`` function to hit MIT's
-    CLIFF/CLAVIN geolocation system running locally  and find location 
+    CLIFF/CLAVIN geolocation system running locally  and find location
     information within the sentence.
 
     Parameters
